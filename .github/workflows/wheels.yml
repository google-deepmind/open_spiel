--- conflicted
+++ resolved
@@ -38,7 +38,6 @@
           CIBW_ENABLE: all
           CIBW_ENVIRONMENT: "CXX=$(which g++) OPEN_SPIEL_BUILDING_WHEEL='ON' OPEN_SPIEL_BUILD_WITH_ACPC='ON' OPEN_SPIEL_BUILD_WITH_HANABI='ON' OPEN_SPIEL_BUILD_WITH_ROSHAMBO='ON'"
           CIBW_BUILD: cp310-manylinux_x86_64 cp311-manylinux_x86_64 cp312-manylinux_x86_64 cp313-manylinux_x86_64 cp314-manylinux_x86_64
-<<<<<<< HEAD
         - os: ubuntu-24.04-arm
           NAME: "Linux_arm64"
           OS_TYPE: "Linux"
@@ -49,13 +48,8 @@
           CIBW_ENABLE: all
           CIBW_ENVIRONMENT: "CXX=$(which g++) OPEN_SPIEL_BUILDING_WHEEL='ON' OPEN_SPIEL_BUILD_WITH_ACPC='ON' OPEN_SPIEL_BUILD_WITH_HANABI='ON' OPEN_SPIEL_BUILD_WITH_ROSHAMBO='ON'"
           CIBW_BUILD: cp310-manylinux_aarch64 cp311-manylinux_aarch64 cp312-manylinux_aarch64 cp313-manylinux_aarch64 cp314-manylinux_aarch64
-        # These must use the old abseil
-        - os: macOS-13
-          NAME: "MacOS13_Python_lte_3.11"
-=======
         - os: macos-15-intel
           NAME: "MacOS15_Intel_Python_lte_3.11"
->>>>>>> 24a444c8
           OS_TYPE: "Darwin"
           CI_PYBIN: python3.11
           OS_PYTHON_VERSION: "3.11"
