--- conflicted
+++ resolved
@@ -469,15 +469,9 @@
     }
   }
 
-<<<<<<< HEAD
-  // TODO: Make this a public URL.
-  // os << "http://jumper/goboard/" << encoded << "&size=" << board.board_size()
-  //    << std::endl;
-=======
   // TODO(author9): Make this a public URL.
   os << "http://jumper/goboard/" << encoded << "&size=" << board.board_size()
      << std::endl;
->>>>>>> 26349aeb
 
   return os;
 }
