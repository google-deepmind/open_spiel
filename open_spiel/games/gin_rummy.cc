--- conflicted
+++ resolved
@@ -646,12 +646,7 @@
   for (int card : discard_pile_) ptr[card] = 1;
   ptr += kNumCards;
 
-<<<<<<< HEAD
-  for (int i = 0; i < std::min(stock_size_, kMaxStockSize); ++i)
-    ptr[i] = 1;
-=======
   for (int i = 0; i < std::min(stock_size_, kMaxStockSize); ++i) ptr[i] = 1;
->>>>>>> 2859b4c3
   ptr += kMaxStockSize;
 
   if (knocked_[Opponent(player)]) {
