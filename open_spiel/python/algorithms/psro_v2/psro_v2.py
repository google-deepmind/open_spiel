--- conflicted
+++ resolved
@@ -223,12 +223,8 @@
     if self.symmetric_game:
       self._policies = self._policies * self._game_num_players
     self._meta_strategy_probabilities, self._non_marginalized_probabilities =\
-<<<<<<< HEAD
-        self._meta_strategy_method(solver=self, return_joint=True)
-=======
         self._meta_strategy_method(solver=self, return_joint=False)
 
->>>>>>> d9ef6673
     if self.symmetric_game:
       self._policies = [self._policies[0]]
       self._meta_strategy_probabilities = [self._meta_strategy_probabilities[0]]
