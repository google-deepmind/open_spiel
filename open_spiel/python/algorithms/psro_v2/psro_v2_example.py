# Copyright 2019 DeepMind Technologies Ltd. All rights reserved.
#
# Licensed under the Apache License, Version 2.0 (the "License");
# you may not use this file except in compliance with the License.
# You may obtain a copy of the License at
#
#     http://www.apache.org/licenses/LICENSE-2.0
#
# Unless required by applicable law or agreed to in writing, software
# distributed under the License is distributed on an "AS IS" BASIS,
# WITHOUT WARRANTIES OR CONDITIONS OF ANY KIND, either express or implied.
# See the License for the specific language governing permissions and
# limitations under the License.

# Lint as: python3
"""Example running PSRO on OpenSpiel Sequential games.

To reproduce our ICLR paper, run this script with
  - `game_name` in ['kuhn_poker', 'leduc_poker']
  - `n_players` in [2, 3, 4, 5]
  - `meta_strategy_method` in ['alpharank', 'uniform', 'nash', 'prd']
  - `rectifier` in ['', 'rectified']

The other parameters keeping their default values.
"""

import time
import datetime
import os
from absl import app
from absl import flags
import numpy as np
import pyspiel
import tensorflow.compat.v1 as tf
from tensorboardX import SummaryWriter
import logging
logging.disable(logging.INFO)

from open_spiel.python import policy
from open_spiel.python import rl_environment
from open_spiel.python.algorithms import exploitability
from open_spiel.python.algorithms import get_all_states
from open_spiel.python.algorithms import policy_aggregator
from open_spiel.python.algorithms.psro_v2 import best_response_oracle
from open_spiel.python.algorithms.psro_v2 import psro_v2
from open_spiel.python.algorithms.psro_v2 import rl_oracle
from open_spiel.python.algorithms.psro_v2 import rl_policy
from open_spiel.python.algorithms.psro_v2 import strategy_selectors
from open_spiel.python.algorithms.psro_v2.quiesce.quiesce import PSROQuiesceSolver
from open_spiel.python.algorithms.psro_v2.quiesce import quiesce_sparse


FLAGS = flags.FLAGS
flags.DEFINE_string("root_result_folder",'root_result',"root directory of saved results")
# Game-related
flags.DEFINE_string("game_name", "kuhn_poker", "Game name.")
flags.DEFINE_integer("n_players", 2, "The number of players.")

# PSRO related
flags.DEFINE_string("meta_strategy_method", "general_nash",
                    "Name of meta strategy computation method.")
flags.DEFINE_integer("number_policies_selected", 1,
                     "Number of new strategies trained at each PSRO iteration.")
flags.DEFINE_integer("sims_per_entry", 50,
                     ("Number of simulations to run to estimate each element"
                      "of the game outcome matrix."))

flags.DEFINE_integer("gpsro_iterations", 150,
                     "Number of training steps for GPSRO.")
flags.DEFINE_bool("symmetric_game", False, "Whether to consider the current "
                  "game as a symmetric game.")
flags.DEFINE_bool("quiesce",False,"Whether to use quiece")
flags.DEFINE_bool("sparse_quiesce",True,"whether to use sparse matrix quiesce implementation")

# Rectify options
flags.DEFINE_string("rectifier", "",
                    "(No filtering), 'rectified' for rectified.")
flags.DEFINE_string("training_strategy_selector", "probabilistic",
                    "Which strategy selector to use. Choices are "
                    " - 'top_k_probabilities': select top "
                    "`number_policies_selected` strategies. "
                    " - 'probabilistic': Randomly samples "
                    "`number_policies_selected` strategies with probability "
                    "equal to their selection probabilities. "
                    " - 'uniform': Uniformly sample `number_policies_selected` "
                    "strategies. "
                    " - 'rectified': Select every non-zero-selection-"
                    "probability strategy available to each player.")

# General (RL) agent parameters
flags.DEFINE_string("oracle_type", "DQN", "Choices are DQN, PG (Policy "
                    "Gradient), BR (exact Best Response) or ARS(Augmented Random Search)")
flags.DEFINE_integer("number_training_episodes", int(5e3), "Number training "
                     "episodes per RL policy. Used for PG and DQN")
flags.DEFINE_float("self_play_proportion", 0.0, "Self play proportion")
flags.DEFINE_integer("hidden_layer_size", 128, "Hidden layer size")
flags.DEFINE_integer("batch_size", 32, "Batch size")
flags.DEFINE_float("sigma", 0.0, "Policy copy noise (Gaussian Dropout term).")
flags.DEFINE_string("optimizer_str", "adam", "'adam' or 'sgd'")
flags.DEFINE_integer("n_hidden_layers", 2, "# of hidden layers")

# Policy Gradient Oracle related
flags.DEFINE_string("loss_str", "qpg", "Name of loss used for BR training.")
flags.DEFINE_integer("num_q_before_pi", 8, "# critic updates before Pi update")
flags.DEFINE_float("entropy_cost", 0.001, "Self play proportion")
flags.DEFINE_float("critic_learning_rate", 1e-2, "Critic learning rate")
flags.DEFINE_float("pi_learning_rate", 1e-3, "Policy learning rate.")

# DQN
flags.DEFINE_float("dqn_learning_rate", 1e-2, "DQN learning rate.")
flags.DEFINE_integer("update_target_network_every", 1000, "Update target "
                     "network every [X] steps")
flags.DEFINE_integer("learn_every", 10, "Learn every [X] steps.")

# General
flags.DEFINE_integer("seed", 1, "Seed.")
flags.DEFINE_bool("local_launch", False, "Launch locally or not.")
flags.DEFINE_bool("verbose", True, "Enables verbose printing and profiling.")

#ARS
flags.DEFINE_integer("num_steps", 1000, "Number of steps.")
flags.DEFINE_float("ars_learning_rate", 0.02, "ARS learning rate.")
flags.DEFINE_integer("num_directions", 64, "Number of exploration directions.")
flags.DEFINE_integer("num_best_directions", 64, "Select # best directions.")
flags.DEFINE_float("noise", 0.03, "Coefficient of Gaussian noise.")
flags.DEFINE_bool("v2", False, "v2 of ARS which normalizes observations.")

def init_pg_responder(sess, env):
  """Initializes the Policy Gradient-based responder and agents."""
  info_state_size = env.observation_spec()["info_state"][0]
  num_actions = env.action_spec()["num_actions"]

  agent_class = rl_policy.PGPolicy

  agent_kwargs = {
      "session":sess,
      "info_state_size": info_state_size,
      "num_actions": num_actions,
      "loss_str": FLAGS.loss_str,
      "loss_class": False,
      "hidden_layers_sizes": [FLAGS.hidden_layer_size] * FLAGS.n_hidden_layers,
      "batch_size": FLAGS.batch_size,
      "entropy_cost": FLAGS.entropy_cost,
      "critic_learning_rate": FLAGS.critic_learning_rate,
      "pi_learning_rate": FLAGS.pi_learning_rate,
      "num_critic_before_pi": FLAGS.num_q_before_pi,
      "optimizer_str": FLAGS.optimizer_str
  }
  oracle = rl_oracle.RLOracle(
      env,
      agent_class,
      agent_kwargs,
      number_training_episodes=FLAGS.number_training_episodes,
      self_play_proportion=FLAGS.self_play_proportion,
      sigma=FLAGS.sigma)
  agents = [
      agent_class(  # pylint: disable=g-complex-comprehension
          env,
          player_id,
          **agent_kwargs)
      for player_id in range(FLAGS.n_players)
  ]
  for agent in agents:
    agent.freeze()
  return oracle, agents


def init_br_responder(env):
  """Initializes the tabular best-response based responder and agents."""
  random_policy = policy.TabularPolicy(env.game)
  oracle = best_response_oracle.BestResponseOracle(
      game=env.game, policy=random_policy)
  agents = [random_policy.__copy__() for _ in range(FLAGS.n_players)]
  return oracle, agents


def init_dqn_responder(sess, env):
  """Initializes the Policy Gradient-based responder and agents."""
  state_representation_size = env.observation_spec()["info_state"][0]
  num_actions = env.action_spec()["num_actions"]

  agent_class = rl_policy.DQNPolicy
  agent_kwargs = {
      "session": sess,
      "state_representation_size": state_representation_size,
      "num_actions": num_actions,
      "hidden_layers_sizes": [FLAGS.hidden_layer_size] * FLAGS.n_hidden_layers,
      "batch_size": FLAGS.batch_size,
     "learning_rate": FLAGS.dqn_learning_rate,
      "update_target_network_every": FLAGS.update_target_network_every,
      "learn_every": FLAGS.learn_every,
      "optimizer_str": FLAGS.optimizer_str
  }
  oracle = rl_oracle.RLOracle(
      env,
      agent_class,
      agent_kwargs,
      number_training_episodes=FLAGS.number_training_episodes,
      self_play_proportion=FLAGS.self_play_proportion,
      sigma=FLAGS.sigma)

  agents = [
      agent_class(  # pylint: disable=g-complex-comprehension
          env,
          player_id,
          **agent_kwargs)
      for player_id in range(FLAGS.n_players)
  ]
  for agent in agents:
    agent.freeze()
  return oracle, agents

def init_ars_responder(sess, env):
  """
  Initializes the ARS responder and agents.
  :param sess: A fake sess=None
  :param env: A rl environment.
  :return: oracle and agents.
  """
  info_state_size = env.observation_spec()["info_state"][0]
  num_actions = env.action_spec()["num_actions"]
  agent_class = rl_policy.ARSPolicy
  agent_kwargs = {
    "session": sess,
    "info_state_size": info_state_size,
    "num_actions": num_actions,
    "nb_steps": FLAGS.num_steps,
    "learning_rate": FLAGS.ars_learning_rate,
    "nb_directions": FLAGS.num_directions,
    "nb_best_directions": FLAGS.num_directions,
    "noise": FLAGS.noise,
    "v2": FLAGS.v2
  }
  oracle = rl_oracle.RLOracle(
    env,
    agent_class,
    agent_kwargs,
    number_training_episodes=FLAGS.number_training_episodes,
    self_play_proportion=FLAGS.self_play_proportion,
    sigma=FLAGS.sigma)

  agents = [
    agent_class(
      env,
      player_id,
      **agent_kwargs)
    for player_id in range(FLAGS.n_players)
  ]
  for agent in agents:
    agent.freeze()
  return oracle, agents

def print_policy_analysis(policies, game, verbose=False):
  """Function printing policy diversity within game's known policies.

  Warning : only works with deterministic policies.
  Args:
    policies: List of list of policies (One list per game player)
    game: OpenSpiel game object.
    verbose: Whether to print policy diversity information. (True : print)

  Returns:
    List of list of unique policies (One list per player)
  """
  states_dict = get_all_states.get_all_states(game, np.infty, False, False)
  unique_policies = []
  for player in range(len(policies)):
    cur_policies = policies[player]
    cur_set = set()
    for pol in cur_policies:
      cur_str = ""
      for state_str in states_dict:
        if states_dict[state_str].current_player() == player:
          pol_action_dict = pol(states_dict[state_str])
          max_prob = max(list(pol_action_dict.values()))
          max_prob_actions = [
              a for a in pol_action_dict if pol_action_dict[a] == max_prob
          ]
          cur_str += "__" + state_str
          for a in max_prob_actions:
            cur_str += "-" + str(a)
      cur_set.add(cur_str)
    unique_policies.append(cur_set)
  if verbose:
    print("\n=====================================\nPolicy Diversity :")
    for player, cur_set in enumerate(unique_policies):
      print("Player {} : {} unique policies.".format(player, len(cur_set)))
  print("")
  return unique_policies


def gpsro_looper(env, oracle, agents, writer, quiesce=False, checkpoint_dir=None):
  """Initializes and executes the GPSRO training loop."""
  sample_from_marginals = True  # TODO(somidshafiei) set False for alpharank
  training_strategy_selector = FLAGS.training_strategy_selector or strategy_selectors.probabilistic_strategy_selector
  
  if not quiesce:
    solver = psro_v2.PSROSolver
  elif FLAGS.sparse_quiesce:
    solver = quiesce_sparse.PSROQuiesceSolver
  else:
    solver = PSROQuiesceSolver
  g_psro_solver = solver(
      env.game,
      oracle,
      initial_policies=agents,
      training_strategy_selector=training_strategy_selector,
      rectifier=FLAGS.rectifier,
      sims_per_entry=FLAGS.sims_per_entry,
      number_policies_selected=FLAGS.number_policies_selected,
      meta_strategy_method=FLAGS.meta_strategy_method,
      prd_iterations=50000,
      prd_gamma=1e-10,
      sample_from_marginals=sample_from_marginals,
      symmetric_game=FLAGS.symmetric_game,
      checkpoint_dir=checkpoint_dir)

  start_time = time.time()
  for gpsro_iteration in range(FLAGS.gpsro_iterations):
    if FLAGS.verbose:
      print("Iteration : {}".format(gpsro_iteration))
      print("Time so far: {}".format(time.time() - start_time))
    train_reward_curve = g_psro_solver.iteration()
    meta_game = g_psro_solver.get_meta_game()
    meta_probabilities = g_psro_solver.get_meta_strategies()
    policies = g_psro_solver.get_policies()

    if FLAGS.verbose:
      print("Meta game : {}".format(meta_game))
      print("Probabilities : {}".format(meta_probabilities))

    aggregator = policy_aggregator.PolicyAggregator(env.game)
    aggr_policies = aggregator.aggregate(
        range(FLAGS.n_players), policies, meta_probabilities)

    exploitabilities, expl_per_player = exploitability.nash_conv(
        env.game, aggr_policies, return_only_nash_conv=False)

    _ = print_policy_analysis(policies, env.game, FLAGS.verbose)

    for p in range(len(train_reward_curve)):
      for p_i in range(len(train_reward_curve[p])):
        writer.add_scalar('player'+str(p)+'_'+str(gpsro_iteration),train_reward_curve[p][p_i],p_i)
    for p in range(len(expl_per_player)):
      writer.add_scalar('player'+str(p)+'_exp',expl_per_player[p],gpsro_iteration)
    writer.add_scalar('exp',exploitabilities,gpsro_iteration)
    if FLAGS.verbose:
      print("Exploitabilities : {}".format(exploitabilities))
      print("Exploitabilities per player : {}".format(expl_per_player))

def main(argv):
  if len(argv) > 1:
    raise app.UsageError("Too many command-line arguments.")

  np.random.seed(FLAGS.seed)

  game = pyspiel.load_game_as_turn_based(FLAGS.game_name,
                                         {"players": pyspiel.GameParameter(
                                             FLAGS.n_players)})
  env = rl_environment.Environment(game)
  env.reset()

  if not os.path.exists(FLAGS.root_result_folder):
    os.makedirs(FLAGS.root_result_folder)
  checkpoint_dir = os.path.join(os.getcwd(),
                                FLAGS.root_result_folder,
                                FLAGS.game_name+'_'+FLAGS.oracle_type+'_sims_'+str(FLAGS.sims_per_entry)+'_it'+str(FLAGS.gpsro_iterations)+'_ep'+str(FLAGS.number_training_episodes)+'_'+datetime.datetime.now().strftime('%Y-%m-%d_%H-%M-%S'))
  writer = SummaryWriter(logdir=checkpoint_dir+'/log')

  # Initialize oracle and agents
  with tf.Session() as sess:
    if FLAGS.oracle_type == "DQN":
      oracle, agents = init_dqn_responder(sess, env)
    elif FLAGS.oracle_type == "PG":
      oracle, agents = init_pg_responder(sess, env)
    elif FLAGS.oracle_type == "BR":
      oracle, agents = init_br_responder(env)
    elif FLAGS.oracle_type == "ARS":
      oracle, agents = init_ars_responder(sess, env)
    sess.run(tf.global_variables_initializer())
<<<<<<< HEAD
    gpsro_looper(env, oracle, agents, writer, quiesce=FLAGS.quiesce)
=======
    gpsro_looper(env, oracle, agents, writer, quiesce=FLAGS.quiesce, checkpoint_dir=checkpoint_dir)
>>>>>>> 8bad89a7

  writer.close()

if __name__ == "__main__":
  app.run(main)<|MERGE_RESOLUTION|>--- conflicted
+++ resolved
@@ -70,7 +70,7 @@
 flags.DEFINE_bool("symmetric_game", False, "Whether to consider the current "
                   "game as a symmetric game.")
 flags.DEFINE_bool("quiesce",False,"Whether to use quiece")
-flags.DEFINE_bool("sparse_quiesce",True,"whether to use sparse matrix quiesce implementation")
+flags.DEFINE_bool("sparse_quiesce",False,"whether to use sparse matrix quiesce implementation")
 
 # Rectify options
 flags.DEFINE_string("rectifier", "",
@@ -90,7 +90,7 @@
 # General (RL) agent parameters
 flags.DEFINE_string("oracle_type", "DQN", "Choices are DQN, PG (Policy "
                     "Gradient), BR (exact Best Response) or ARS(Augmented Random Search)")
-flags.DEFINE_integer("number_training_episodes", int(5e3), "Number training "
+flags.DEFINE_integer("number_training_episodes", int(1e3), "Number training "
                      "episodes per RL policy. Used for PG and DQN")
 flags.DEFINE_float("self_play_proportion", 0.0, "Self play proportion")
 flags.DEFINE_integer("hidden_layer_size", 128, "Hidden layer size")
@@ -378,11 +378,7 @@
     elif FLAGS.oracle_type == "ARS":
       oracle, agents = init_ars_responder(sess, env)
     sess.run(tf.global_variables_initializer())
-<<<<<<< HEAD
-    gpsro_looper(env, oracle, agents, writer, quiesce=FLAGS.quiesce)
-=======
     gpsro_looper(env, oracle, agents, writer, quiesce=FLAGS.quiesce, checkpoint_dir=checkpoint_dir)
->>>>>>> 8bad89a7
 
   writer.close()
 
