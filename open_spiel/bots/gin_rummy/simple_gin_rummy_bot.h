// Copyright 2021 DeepMind Technologies Limited
//
// Licensed under the Apache License, Version 2.0 (the "License");
// you may not use this file except in compliance with the License.
// You may obtain a copy of the License at
//
//      http://www.apache.org/licenses/LICENSE-2.0
//
// Unless required by applicable law or agreed to in writing, software
// distributed under the License is distributed on an "AS IS" BASIS,
// WITHOUT WARRANTIES OR CONDITIONS OF ANY KIND, either express or implied.
// See the License for the specific language governing permissions and
// limitations under the License.

#ifndef OPEN_SPIEL_BOTS_GIN_RUMMY_SIMPLE_GIN_RUMMY_BOT_H_
#define OPEN_SPIEL_BOTS_GIN_RUMMY_SIMPLE_GIN_RUMMY_BOT_H_

// This bot plays about the simplest possible strategy that performs reasonably
// well and effectively explores the game tree. It's useful both as a test
// of the game implementation and as a benchmark of playing strength.
//
// The strategy can be summarized as follows:
//
// If phase == kDraw:
//   Draw the upcard under either of the following two conditions, otherwise
//   draw from the stock:
//     1) If doing so allows for an immediate knock.
//     2) If the upcard belongs to a meld, and that meld lowers the deadwood
//        count of the hand. The second part of this condition in relevant in
//        the following example where we would not want to pick up the Js even
//        though it makes three jacks, because it breaks up a better meld
//        thereby increasing the total deadwood count.
//
//        Upcard: Js
//        +--------------------------+
//        |                          |
//        |Ac2c3c4c                  |
//        |                9dTdJdQd  |
//        |    3h              Jh    |
//        +--------------------------+
//
// If phase == kDiscard:
//  Always knock if legal, otherwise throw the deadwood card worth the most
//  points, with ties being broken arbitrarily.
//
// If phase == kKnock:
//   When laying the hand, the meld arrangement is chosen that minimizes the
//   total deadwood count. If two different meld arrangements are equal in this
//   regard, one is chosen arbitrarily. No layoffs are made if opponent knocks.

#include <memory>
#include <utility>
#include <vector>

#include "open_spiel/abseil-cpp/absl/types/optional.h"
#include "open_spiel/games/gin_rummy/gin_rummy_utils.h"
#include "open_spiel/spiel.h"
#include "open_spiel/spiel_bots.h"
#include "open_spiel/spiel_utils.h"

namespace open_spiel {
namespace gin_rummy {

class SimpleGinRummyBot : public Bot {
 public:
<<<<<<< HEAD
  SimpleGinRummyBot(GameParameters params, const Player player_id)
      : params_(params),
        player_id_(player_id),
        hand_size_(params["hand_size"]->int_value()),
        utils_(GinRummyUtils(params["num_ranks"]->int_value(),
                             params["num_suits"]->int_value(),
                             params["hand_size"]->int_value())) {}
=======
  SimpleGinRummyBot(GameParameters params, Player player_id);
>>>>>>> b18261c0

  void Restart() override;
  Action Step(const State& state) override;

  bool ProvidesPolicy() override { return true; }
  std::pair<ActionsAndProbs, Action> StepWithPolicy(
      const State& state) override;
  ActionsAndProbs GetPolicy(const State& state) override;

  bool IsClonable() const override { return true; }
  std::unique_ptr<Bot> Clone() override {
    return std::make_unique<SimpleGinRummyBot>(*this);
  }
  SimpleGinRummyBot(const SimpleGinRummyBot& other) = default;

 private:
  GameParameters params_;
  const Player player_id_;
  const int hand_size_;
  const GinRummyUtils utils_;

  bool knocked_ = false;
  std::vector<Action> next_actions_;

  std::vector<int> GetBestDeadwood(
      std::vector<int> hand, absl::optional<int> card = absl::nullopt) const;
  int GetDiscard(const std::vector<int>& hand) const;
  std::vector<int> GetMelds(std::vector<int> hand) const;
};

}  // namespace gin_rummy
}  // namespace open_spiel

#endif  // OPEN_SPIEL_BOTS_GIN_RUMMY_SIMPLE_GIN_RUMMY_BOT_H_<|MERGE_RESOLUTION|>--- conflicted
+++ resolved
@@ -63,17 +63,14 @@
 
 class SimpleGinRummyBot : public Bot {
  public:
-<<<<<<< HEAD
-  SimpleGinRummyBot(GameParameters params, const Player player_id)
+
+  SimpleGinRummyBot(GameParameters params, Player player_id)
       : params_(params),
         player_id_(player_id),
         hand_size_(params["hand_size"]->int_value()),
         utils_(GinRummyUtils(params["num_ranks"]->int_value(),
                              params["num_suits"]->int_value(),
                              params["hand_size"]->int_value())) {}
-=======
-  SimpleGinRummyBot(GameParameters params, Player player_id);
->>>>>>> b18261c0
 
   void Restart() override;
   Action Step(const State& state) override;
